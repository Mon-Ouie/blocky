--- conflicted
+++ resolved
@@ -27,12 +27,6 @@
 
 (defvar *shell* nil
   "When non-nil, the UUID of the currently active shell object.")
-
-<<<<<<< HEAD
-(defvar *shell* nil)
-=======
-;;; Trash can
->>>>>>> c4dec2cf
 
 (defblock trash 
   :category :system 
